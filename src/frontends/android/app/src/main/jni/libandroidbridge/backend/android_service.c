--- conflicted
+++ resolved
@@ -825,29 +825,6 @@
 	peer_cfg->add_auth_cfg(peer_cfg, auth, FALSE);
 
 	child_cfg = child_cfg_create("android", &child);
-<<<<<<< HEAD
-	/* create ESP proposals with and without DH groups, let responder decide
-	 * if PFS is used */
-	child_cfg->add_proposal(child_cfg, proposal_create_from_string(PROTO_ESP,
-							"aes128gcm16-aes256gcm16-chacha20poly1305-"
-							"curve25519-ecp256-modp3072"));
-	child_cfg->add_proposal(child_cfg, proposal_create_from_string(PROTO_ESP,
-							"aes128-sha256-curve25519-ecp256-modp3072"));
-	child_cfg->add_proposal(child_cfg, proposal_create_from_string(PROTO_ESP,
-							"aes256-sha384-ecp521-modp8192"));
-	child_cfg->add_proposal(child_cfg, proposal_create_from_string(PROTO_ESP,
-							"aes128-aes192-aes256-sha1-sha256-sha384-sha512-"
-							"curve25519-ecp256-ecp384-ecp521-"
-							"modp2048-modp3072-modp4096"));
-	child_cfg->add_proposal(child_cfg, proposal_create_from_string(PROTO_ESP,
-							"aes128gcm16-aes256gcm16-chacha20poly1305"));
-	child_cfg->add_proposal(child_cfg, proposal_create_from_string(PROTO_ESP,
-							"aes128-sha256"));
-	child_cfg->add_proposal(child_cfg, proposal_create_from_string(PROTO_ESP,
-							"aes256-sha384"));
-	child_cfg->add_proposal(child_cfg, proposal_create_from_string(PROTO_ESP,
-							"aes128-aes192-aes256-sha1-sha256-sha384-sha512"));
-=======
 	proposal = parse_proposal(this, PROTO_ESP, "connection.esp_proposal");
 	if (proposal)
 	{
@@ -866,7 +843,7 @@
 		child_cfg->add_proposal(child_cfg, proposal_create_from_string(PROTO_ESP,
 								"aes128-aes192-aes256-sha1-sha256-sha384-sha512-"
 								"curve25519-ecp256-ecp384-ecp521-"
-								"modp2048-modp3072-modp4096-modp1024"));
+								"modp2048-modp3072-modp4096"));
 		child_cfg->add_proposal(child_cfg, proposal_create_from_string(PROTO_ESP,
 								"aes128gcm16-aes256gcm16-chacha20poly1305"));
 		child_cfg->add_proposal(child_cfg, proposal_create_from_string(PROTO_ESP,
@@ -876,7 +853,6 @@
 		child_cfg->add_proposal(child_cfg, proposal_create_from_string(PROTO_ESP,
 								"aes128-aes192-aes256-sha1-sha256-sha384-sha512"));
 	}
->>>>>>> 5a6f687b
 	ts = traffic_selector_create_from_cidr("0.0.0.0/0", 0, 0, 65535);
 	child_cfg->add_traffic_selector(child_cfg, TRUE, ts);
 	ts = traffic_selector_create_from_cidr("0.0.0.0/0", 0, 0, 65535);
